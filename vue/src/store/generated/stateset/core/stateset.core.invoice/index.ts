import { txClient, queryClient, MissingWalletError , registry} from './module'

import { Invoice } from "./module/types/invoice/invoice"
import { SentInvoice } from "./module/types/invoice/sent_invoice"
import { TimedoutInvoice } from "./module/types/invoice/timedout_invoice"


export { Invoice, SentInvoice, TimedoutInvoice };

async function initTxClient(vuexGetters) {
	return await txClient(vuexGetters['common/wallet/signer'], {
		addr: vuexGetters['common/env/apiTendermint']
	})
}

async function initQueryClient(vuexGetters) {
	return await queryClient({
		addr: vuexGetters['common/env/apiCosmos']
	})
}

function mergeResults(value, next_values) {
	for (let prop of Object.keys(next_values)) {
		if (Array.isArray(next_values[prop])) {
			value[prop]=[...value[prop], ...next_values[prop]]
		}else{
			value[prop]=next_values[prop]
		}
	}
	return value
}

function getStructure(template) {
	let structure = { fields: [] }
	for (const [key, value] of Object.entries(template)) {
		let field: any = {}
		field.name = key
		field.type = typeof value
		structure.fields.push(field)
	}
	return structure
}

const getDefaultState = () => {
	return {
				Invoice: {},
				InvoiceAll: {},
				SentInvoice: {},
				SentInvoiceAll: {},
				TimedoutInvoice: {},
				TimedoutInvoiceAll: {},
				
				_Structure: {
						Invoice: getStructure(Invoice.fromPartial({})),
						SentInvoice: getStructure(SentInvoice.fromPartial({})),
						TimedoutInvoice: getStructure(TimedoutInvoice.fromPartial({})),
						
		},
		_Registry: registry,
		_Subscriptions: new Set(),
	}
}

// initial state
const state = getDefaultState()

export default {
	namespaced: true,
	state,
	mutations: {
		RESET_STATE(state) {
			Object.assign(state, getDefaultState())
		},
		QUERY(state, { query, key, value }) {
			state[query][JSON.stringify(key)] = value
		},
		SUBSCRIBE(state, subscription) {
			state._Subscriptions.add(JSON.stringify(subscription))
		},
		UNSUBSCRIBE(state, subscription) {
			state._Subscriptions.delete(JSON.stringify(subscription))
		}
	},
	getters: {
				getInvoice: (state) => (params = { params: {}}) => {
					if (!(<any> params).query) {
						(<any> params).query=null
					}
			return state.Invoice[JSON.stringify(params)] ?? {}
		},
				getInvoiceAll: (state) => (params = { params: {}}) => {
					if (!(<any> params).query) {
						(<any> params).query=null
					}
			return state.InvoiceAll[JSON.stringify(params)] ?? {}
		},
				getSentInvoice: (state) => (params = { params: {}}) => {
					if (!(<any> params).query) {
						(<any> params).query=null
					}
			return state.SentInvoice[JSON.stringify(params)] ?? {}
		},
				getSentInvoiceAll: (state) => (params = { params: {}}) => {
					if (!(<any> params).query) {
						(<any> params).query=null
					}
			return state.SentInvoiceAll[JSON.stringify(params)] ?? {}
		},
				getTimedoutInvoice: (state) => (params = { params: {}}) => {
					if (!(<any> params).query) {
						(<any> params).query=null
					}
			return state.TimedoutInvoice[JSON.stringify(params)] ?? {}
		},
				getTimedoutInvoiceAll: (state) => (params = { params: {}}) => {
					if (!(<any> params).query) {
						(<any> params).query=null
					}
			return state.TimedoutInvoiceAll[JSON.stringify(params)] ?? {}
		},
				
		getTypeStructure: (state) => (type) => {
			return state._Structure[type].fields
		},
		getRegistry: (state) => {
			return state._Registry
		}
	},
	actions: {
		init({ dispatch, rootGetters }) {
			console.log('Vuex module: stateset.core.invoice initialized!')
			if (rootGetters['common/env/client']) {
				rootGetters['common/env/client'].on('newblock', () => {
					dispatch('StoreUpdate')
				})
			}
		},
		resetState({ commit }) {
			commit('RESET_STATE')
		},
		unsubscribe({ commit }, subscription) {
			commit('UNSUBSCRIBE', subscription)
		},
		async StoreUpdate({ state, dispatch }) {
			state._Subscriptions.forEach(async (subscription) => {
				try {
					const sub=JSON.parse(subscription)
					await dispatch(sub.action, sub.payload)
				}catch(e) {
					throw new Error('Subscriptions: ' + e.message)
				}
			})
		},
		
		
		
		 		
		
		
		async QueryInvoice({ commit, rootGetters, getters }, { options: { subscribe, all} = { subscribe:false, all:false}, params, query=null }) {
			try {
				const key = params ?? {};
				const queryClient=await initQueryClient(rootGetters)
				let value= (await queryClient.queryInvoice( key.id)).data
				
					
				commit('QUERY', { query: 'Invoice', key: { params: {...key}, query}, value })
				if (subscribe) commit('SUBSCRIBE', { action: 'QueryInvoice', payload: { options: { all }, params: {...key},query }})
				return getters['getInvoice']( { params: {...key}, query}) ?? {}
			} catch (e) {
				throw new Error('QueryClient:QueryInvoice API Node Unavailable. Could not perform query: ' + e.message)
				
			}
		},
		
		
		
		
		 		
		
		
		async QueryInvoiceAll({ commit, rootGetters, getters }, { options: { subscribe, all} = { subscribe:false, all:false}, params, query=null }) {
			try {
				const key = params ?? {};
				const queryClient=await initQueryClient(rootGetters)
				let value= (await queryClient.queryInvoiceAll(query)).data
				
					
				while (all && (<any> value).pagination && (<any> value).pagination.next_key!=null) {
					let next_values=(await queryClient.queryInvoiceAll({...query, 'pagination.key':(<any> value).pagination.next_key})).data
					value = mergeResults(value, next_values);
				}
				commit('QUERY', { query: 'InvoiceAll', key: { params: {...key}, query}, value })
				if (subscribe) commit('SUBSCRIBE', { action: 'QueryInvoiceAll', payload: { options: { all }, params: {...key},query }})
				return getters['getInvoiceAll']( { params: {...key}, query}) ?? {}
			} catch (e) {
				throw new Error('QueryClient:QueryInvoiceAll API Node Unavailable. Could not perform query: ' + e.message)
				
			}
		},
		
		
		
		
		 		
		
		
		async QuerySentInvoice({ commit, rootGetters, getters }, { options: { subscribe, all} = { subscribe:false, all:false}, params, query=null }) {
			try {
				const key = params ?? {};
				const queryClient=await initQueryClient(rootGetters)
				let value= (await queryClient.querySentInvoice( key.id)).data
				
					
				commit('QUERY', { query: 'SentInvoice', key: { params: {...key}, query}, value })
				if (subscribe) commit('SUBSCRIBE', { action: 'QuerySentInvoice', payload: { options: { all }, params: {...key},query }})
				return getters['getSentInvoice']( { params: {...key}, query}) ?? {}
			} catch (e) {
				throw new Error('QueryClient:QuerySentInvoice API Node Unavailable. Could not perform query: ' + e.message)
				
			}
		},
		
		
		
		
		 		
		
		
		async QuerySentInvoiceAll({ commit, rootGetters, getters }, { options: { subscribe, all} = { subscribe:false, all:false}, params, query=null }) {
			try {
				const key = params ?? {};
				const queryClient=await initQueryClient(rootGetters)
				let value= (await queryClient.querySentInvoiceAll(query)).data
				
					
				while (all && (<any> value).pagination && (<any> value).pagination.next_key!=null) {
					let next_values=(await queryClient.querySentInvoiceAll({...query, 'pagination.key':(<any> value).pagination.next_key})).data
					value = mergeResults(value, next_values);
				}
				commit('QUERY', { query: 'SentInvoiceAll', key: { params: {...key}, query}, value })
				if (subscribe) commit('SUBSCRIBE', { action: 'QuerySentInvoiceAll', payload: { options: { all }, params: {...key},query }})
				return getters['getSentInvoiceAll']( { params: {...key}, query}) ?? {}
			} catch (e) {
				throw new Error('QueryClient:QuerySentInvoiceAll API Node Unavailable. Could not perform query: ' + e.message)
				
			}
		},
		
		
		
		
		 		
		
		
		async QueryTimedoutInvoice({ commit, rootGetters, getters }, { options: { subscribe, all} = { subscribe:false, all:false}, params, query=null }) {
			try {
				const key = params ?? {};
				const queryClient=await initQueryClient(rootGetters)
				let value= (await queryClient.queryTimedoutInvoice( key.id)).data
				
					
				commit('QUERY', { query: 'TimedoutInvoice', key: { params: {...key}, query}, value })
				if (subscribe) commit('SUBSCRIBE', { action: 'QueryTimedoutInvoice', payload: { options: { all }, params: {...key},query }})
				return getters['getTimedoutInvoice']( { params: {...key}, query}) ?? {}
			} catch (e) {
				throw new Error('QueryClient:QueryTimedoutInvoice API Node Unavailable. Could not perform query: ' + e.message)
				
			}
		},
		
		
		
		
		 		
		
		
		async QueryTimedoutInvoiceAll({ commit, rootGetters, getters }, { options: { subscribe, all} = { subscribe:false, all:false}, params, query=null }) {
			try {
				const key = params ?? {};
				const queryClient=await initQueryClient(rootGetters)
				let value= (await queryClient.queryTimedoutInvoiceAll(query)).data
				
					
				while (all && (<any> value).pagination && (<any> value).pagination.next_key!=null) {
					let next_values=(await queryClient.queryTimedoutInvoiceAll({...query, 'pagination.key':(<any> value).pagination.next_key})).data
					value = mergeResults(value, next_values);
				}
				commit('QUERY', { query: 'TimedoutInvoiceAll', key: { params: {...key}, query}, value })
				if (subscribe) commit('SUBSCRIBE', { action: 'QueryTimedoutInvoiceAll', payload: { options: { all }, params: {...key},query }})
				return getters['getTimedoutInvoiceAll']( { params: {...key}, query}) ?? {}
			} catch (e) {
				throw new Error('QueryClient:QueryTimedoutInvoiceAll API Node Unavailable. Could not perform query: ' + e.message)
				
			}
		},
		
		
		async sendMsgCreateInvoice({ rootGetters }, { value, fee = [], memo = '' }) {
			try {
				const txClient=await initTxClient(rootGetters)
				const msg = await txClient.msgCreateInvoice(value)
				const result = await txClient.signAndBroadcast([msg], {fee: { amount: fee, 
	gas: "200000" }, memo})
				return result
			} catch (e) {
				if (e == MissingWalletError) {
<<<<<<< HEAD
					throw new SpVuexError('TxClient:MsgCreateInvoice:Init', 'Could not initialize signing client. Wallet is required.')
				}else{
					throw new SpVuexError('TxClient:MsgCreateInvoice:Send', 'Could not broadcast Tx: '+ e.message)
				}
			}
		},
		async sendMsgDeleteSentInvoice({ rootGetters }, { value, fee = [], memo = '' }) {
			try {
				const txClient=await initTxClient(rootGetters)
				const msg = await txClient.msgDeleteSentInvoice(value)
=======
					throw new Error('TxClient:MsgCreateInvoice:Init Could not initialize signing client. Wallet is required.')
				}else{
					throw new Error('TxClient:MsgCreateInvoice:Send Could not broadcast Tx: '+ e.message)
				}
			}
		},
		async sendMsgCreateSentInvoice({ rootGetters }, { value, fee = [], memo = '' }) {
			try {
				const txClient=await initTxClient(rootGetters)
				const msg = await txClient.msgCreateSentInvoice(value)
>>>>>>> 8f4631a8
				const result = await txClient.signAndBroadcast([msg], {fee: { amount: fee, 
	gas: "200000" }, memo})
				return result
			} catch (e) {
				if (e == MissingWalletError) {
<<<<<<< HEAD
					throw new SpVuexError('TxClient:MsgDeleteSentInvoice:Init', 'Could not initialize signing client. Wallet is required.')
				}else{
					throw new SpVuexError('TxClient:MsgDeleteSentInvoice:Send', 'Could not broadcast Tx: '+ e.message)
=======
					throw new Error('TxClient:MsgCreateSentInvoice:Init Could not initialize signing client. Wallet is required.')
				}else{
					throw new Error('TxClient:MsgCreateSentInvoice:Send Could not broadcast Tx: '+ e.message)
>>>>>>> 8f4631a8
				}
			}
		},
		async sendMsgUpdateTimedoutInvoice({ rootGetters }, { value, fee = [], memo = '' }) {
			try {
				const txClient=await initTxClient(rootGetters)
				const msg = await txClient.msgUpdateTimedoutInvoice(value)
				const result = await txClient.signAndBroadcast([msg], {fee: { amount: fee, 
	gas: "200000" }, memo})
				return result
			} catch (e) {
				if (e == MissingWalletError) {
					throw new Error('TxClient:MsgUpdateTimedoutInvoice:Init Could not initialize signing client. Wallet is required.')
				}else{
					throw new Error('TxClient:MsgUpdateTimedoutInvoice:Send Could not broadcast Tx: '+ e.message)
				}
			}
		},
<<<<<<< HEAD
		async sendMsgCreateSentInvoice({ rootGetters }, { value, fee = [], memo = '' }) {
			try {
				const txClient=await initTxClient(rootGetters)
				const msg = await txClient.msgCreateSentInvoice(value)
=======
		async sendMsgUpdateSentInvoice({ rootGetters }, { value, fee = [], memo = '' }) {
			try {
				const txClient=await initTxClient(rootGetters)
				const msg = await txClient.msgUpdateSentInvoice(value)
>>>>>>> 8f4631a8
				const result = await txClient.signAndBroadcast([msg], {fee: { amount: fee, 
	gas: "200000" }, memo})
				return result
			} catch (e) {
				if (e == MissingWalletError) {
<<<<<<< HEAD
					throw new SpVuexError('TxClient:MsgCreateSentInvoice:Init', 'Could not initialize signing client. Wallet is required.')
				}else{
					throw new SpVuexError('TxClient:MsgCreateSentInvoice:Send', 'Could not broadcast Tx: '+ e.message)
				}
			}
		},
		async sendMsgUpdateTimedoutInvoice({ rootGetters }, { value, fee = [], memo = '' }) {
			try {
				const txClient=await initTxClient(rootGetters)
				const msg = await txClient.msgUpdateTimedoutInvoice(value)
=======
					throw new Error('TxClient:MsgUpdateSentInvoice:Init Could not initialize signing client. Wallet is required.')
				}else{
					throw new Error('TxClient:MsgUpdateSentInvoice:Send Could not broadcast Tx: '+ e.message)
				}
			}
		},
		async sendMsgDeleteSentInvoice({ rootGetters }, { value, fee = [], memo = '' }) {
			try {
				const txClient=await initTxClient(rootGetters)
				const msg = await txClient.msgDeleteSentInvoice(value)
>>>>>>> 8f4631a8
				const result = await txClient.signAndBroadcast([msg], {fee: { amount: fee, 
	gas: "200000" }, memo})
				return result
			} catch (e) {
				if (e == MissingWalletError) {
<<<<<<< HEAD
					throw new SpVuexError('TxClient:MsgUpdateTimedoutInvoice:Init', 'Could not initialize signing client. Wallet is required.')
				}else{
					throw new SpVuexError('TxClient:MsgUpdateTimedoutInvoice:Send', 'Could not broadcast Tx: '+ e.message)
				}
			}
		},
		async sendMsgUpdateSentInvoice({ rootGetters }, { value, fee = [], memo = '' }) {
			try {
				const txClient=await initTxClient(rootGetters)
				const msg = await txClient.msgUpdateSentInvoice(value)
=======
					throw new Error('TxClient:MsgDeleteSentInvoice:Init Could not initialize signing client. Wallet is required.')
				}else{
					throw new Error('TxClient:MsgDeleteSentInvoice:Send Could not broadcast Tx: '+ e.message)
				}
			}
		},
		async sendMsgCreateTimedoutInvoice({ rootGetters }, { value, fee = [], memo = '' }) {
			try {
				const txClient=await initTxClient(rootGetters)
				const msg = await txClient.msgCreateTimedoutInvoice(value)
>>>>>>> 8f4631a8
				const result = await txClient.signAndBroadcast([msg], {fee: { amount: fee, 
	gas: "200000" }, memo})
				return result
			} catch (e) {
				if (e == MissingWalletError) {
<<<<<<< HEAD
					throw new SpVuexError('TxClient:MsgUpdateSentInvoice:Init', 'Could not initialize signing client. Wallet is required.')
				}else{
					throw new SpVuexError('TxClient:MsgUpdateSentInvoice:Send', 'Could not broadcast Tx: '+ e.message)
				}
			}
		},
		async sendMsgDeleteTimedoutInvoice({ rootGetters }, { value, fee = [], memo = '' }) {
			try {
				const txClient=await initTxClient(rootGetters)
				const msg = await txClient.msgDeleteTimedoutInvoice(value)
=======
					throw new Error('TxClient:MsgCreateTimedoutInvoice:Init Could not initialize signing client. Wallet is required.')
				}else{
					throw new Error('TxClient:MsgCreateTimedoutInvoice:Send Could not broadcast Tx: '+ e.message)
				}
			}
		},
		async sendMsgFactorInvoice({ rootGetters }, { value, fee = [], memo = '' }) {
			try {
				const txClient=await initTxClient(rootGetters)
				const msg = await txClient.msgFactorInvoice(value)
>>>>>>> 8f4631a8
				const result = await txClient.signAndBroadcast([msg], {fee: { amount: fee, 
	gas: "200000" }, memo})
				return result
			} catch (e) {
				if (e == MissingWalletError) {
<<<<<<< HEAD
					throw new SpVuexError('TxClient:MsgDeleteTimedoutInvoice:Init', 'Could not initialize signing client. Wallet is required.')
				}else{
					throw new SpVuexError('TxClient:MsgDeleteTimedoutInvoice:Send', 'Could not broadcast Tx: '+ e.message)
				}
			}
		},
		async sendMsgFactorInvoice({ rootGetters }, { value, fee = [], memo = '' }) {
			try {
				const txClient=await initTxClient(rootGetters)
				const msg = await txClient.msgFactorInvoice(value)
=======
					throw new Error('TxClient:MsgFactorInvoice:Init Could not initialize signing client. Wallet is required.')
				}else{
					throw new Error('TxClient:MsgFactorInvoice:Send Could not broadcast Tx: '+ e.message)
				}
			}
		},
		async sendMsgDeleteTimedoutInvoice({ rootGetters }, { value, fee = [], memo = '' }) {
			try {
				const txClient=await initTxClient(rootGetters)
				const msg = await txClient.msgDeleteTimedoutInvoice(value)
>>>>>>> 8f4631a8
				const result = await txClient.signAndBroadcast([msg], {fee: { amount: fee, 
	gas: "200000" }, memo})
				return result
			} catch (e) {
				if (e == MissingWalletError) {
<<<<<<< HEAD
					throw new SpVuexError('TxClient:MsgFactorInvoice:Init', 'Could not initialize signing client. Wallet is required.')
				}else{
					throw new SpVuexError('TxClient:MsgFactorInvoice:Send', 'Could not broadcast Tx: '+ e.message)
=======
					throw new Error('TxClient:MsgDeleteTimedoutInvoice:Init Could not initialize signing client. Wallet is required.')
				}else{
					throw new Error('TxClient:MsgDeleteTimedoutInvoice:Send Could not broadcast Tx: '+ e.message)
>>>>>>> 8f4631a8
				}
			}
		},
		
		async MsgCreateInvoice({ rootGetters }, { value }) {
			try {
				const txClient=await initTxClient(rootGetters)
				const msg = await txClient.msgCreateInvoice(value)
				return msg
			} catch (e) {
				if (e == MissingWalletError) {
<<<<<<< HEAD
					throw new SpVuexError('TxClient:MsgCreateInvoice:Init', 'Could not initialize signing client. Wallet is required.')
				}else{
					throw new SpVuexError('TxClient:MsgCreateInvoice:Create', 'Could not create message: ' + e.message)
					
				}
			}
		},
		async MsgDeleteSentInvoice({ rootGetters }, { value }) {
			try {
				const txClient=await initTxClient(rootGetters)
				const msg = await txClient.msgDeleteSentInvoice(value)
				return msg
			} catch (e) {
				if (e == MissingWalletError) {
					throw new SpVuexError('TxClient:MsgDeleteSentInvoice:Init', 'Could not initialize signing client. Wallet is required.')
				}else{
					throw new SpVuexError('TxClient:MsgDeleteSentInvoice:Create', 'Could not create message: ' + e.message)
					
=======
					throw new Error('TxClient:MsgCreateInvoice:Init Could not initialize signing client. Wallet is required.')
				} else{
					throw new Error('TxClient:MsgCreateInvoice:Create Could not create message: ' + e.message)
				}
			}
		},
		async MsgCreateSentInvoice({ rootGetters }, { value }) {
			try {
				const txClient=await initTxClient(rootGetters)
				const msg = await txClient.msgCreateSentInvoice(value)
				return msg
			} catch (e) {
				if (e == MissingWalletError) {
					throw new Error('TxClient:MsgCreateSentInvoice:Init Could not initialize signing client. Wallet is required.')
				} else{
					throw new Error('TxClient:MsgCreateSentInvoice:Create Could not create message: ' + e.message)
>>>>>>> 8f4631a8
				}
			}
		},
		async MsgUpdateTimedoutInvoice({ rootGetters }, { value }) {
			try {
				const txClient=await initTxClient(rootGetters)
				const msg = await txClient.msgUpdateTimedoutInvoice(value)
				return msg
			} catch (e) {
				if (e == MissingWalletError) {
					throw new Error('TxClient:MsgUpdateTimedoutInvoice:Init Could not initialize signing client. Wallet is required.')
				} else{
					throw new Error('TxClient:MsgUpdateTimedoutInvoice:Create Could not create message: ' + e.message)
				}
			}
		},
<<<<<<< HEAD
		async MsgCreateSentInvoice({ rootGetters }, { value }) {
			try {
				const txClient=await initTxClient(rootGetters)
				const msg = await txClient.msgCreateSentInvoice(value)
				return msg
			} catch (e) {
				if (e == MissingWalletError) {
					throw new SpVuexError('TxClient:MsgCreateSentInvoice:Init', 'Could not initialize signing client. Wallet is required.')
				}else{
					throw new SpVuexError('TxClient:MsgCreateSentInvoice:Create', 'Could not create message: ' + e.message)
					
				}
			}
		},
		async MsgUpdateTimedoutInvoice({ rootGetters }, { value }) {
			try {
				const txClient=await initTxClient(rootGetters)
				const msg = await txClient.msgUpdateTimedoutInvoice(value)
				return msg
			} catch (e) {
				if (e == MissingWalletError) {
					throw new SpVuexError('TxClient:MsgUpdateTimedoutInvoice:Init', 'Could not initialize signing client. Wallet is required.')
				}else{
					throw new SpVuexError('TxClient:MsgUpdateTimedoutInvoice:Create', 'Could not create message: ' + e.message)
					
				}
			}
		},
		async MsgUpdateSentInvoice({ rootGetters }, { value }) {
			try {
				const txClient=await initTxClient(rootGetters)
				const msg = await txClient.msgUpdateSentInvoice(value)
				return msg
			} catch (e) {
				if (e == MissingWalletError) {
					throw new SpVuexError('TxClient:MsgUpdateSentInvoice:Init', 'Could not initialize signing client. Wallet is required.')
				}else{
					throw new SpVuexError('TxClient:MsgUpdateSentInvoice:Create', 'Could not create message: ' + e.message)
					
				}
			}
		},
		async MsgDeleteTimedoutInvoice({ rootGetters }, { value }) {
			try {
				const txClient=await initTxClient(rootGetters)
				const msg = await txClient.msgDeleteTimedoutInvoice(value)
				return msg
			} catch (e) {
				if (e == MissingWalletError) {
					throw new SpVuexError('TxClient:MsgDeleteTimedoutInvoice:Init', 'Could not initialize signing client. Wallet is required.')
				}else{
					throw new SpVuexError('TxClient:MsgDeleteTimedoutInvoice:Create', 'Could not create message: ' + e.message)
					
				}
			}
		},
		async MsgFactorInvoice({ rootGetters }, { value }) {
			try {
				const txClient=await initTxClient(rootGetters)
				const msg = await txClient.msgFactorInvoice(value)
				return msg
			} catch (e) {
				if (e == MissingWalletError) {
					throw new SpVuexError('TxClient:MsgFactorInvoice:Init', 'Could not initialize signing client. Wallet is required.')
				}else{
					throw new SpVuexError('TxClient:MsgFactorInvoice:Create', 'Could not create message: ' + e.message)
					
=======
		async MsgUpdateSentInvoice({ rootGetters }, { value }) {
			try {
				const txClient=await initTxClient(rootGetters)
				const msg = await txClient.msgUpdateSentInvoice(value)
				return msg
			} catch (e) {
				if (e == MissingWalletError) {
					throw new Error('TxClient:MsgUpdateSentInvoice:Init Could not initialize signing client. Wallet is required.')
				} else{
					throw new Error('TxClient:MsgUpdateSentInvoice:Create Could not create message: ' + e.message)
				}
			}
		},
		async MsgDeleteSentInvoice({ rootGetters }, { value }) {
			try {
				const txClient=await initTxClient(rootGetters)
				const msg = await txClient.msgDeleteSentInvoice(value)
				return msg
			} catch (e) {
				if (e == MissingWalletError) {
					throw new Error('TxClient:MsgDeleteSentInvoice:Init Could not initialize signing client. Wallet is required.')
				} else{
					throw new Error('TxClient:MsgDeleteSentInvoice:Create Could not create message: ' + e.message)
				}
			}
		},
		async MsgCreateTimedoutInvoice({ rootGetters }, { value }) {
			try {
				const txClient=await initTxClient(rootGetters)
				const msg = await txClient.msgCreateTimedoutInvoice(value)
				return msg
			} catch (e) {
				if (e == MissingWalletError) {
					throw new Error('TxClient:MsgCreateTimedoutInvoice:Init Could not initialize signing client. Wallet is required.')
				} else{
					throw new Error('TxClient:MsgCreateTimedoutInvoice:Create Could not create message: ' + e.message)
				}
			}
		},
		async MsgFactorInvoice({ rootGetters }, { value }) {
			try {
				const txClient=await initTxClient(rootGetters)
				const msg = await txClient.msgFactorInvoice(value)
				return msg
			} catch (e) {
				if (e == MissingWalletError) {
					throw new Error('TxClient:MsgFactorInvoice:Init Could not initialize signing client. Wallet is required.')
				} else{
					throw new Error('TxClient:MsgFactorInvoice:Create Could not create message: ' + e.message)
				}
			}
		},
		async MsgDeleteTimedoutInvoice({ rootGetters }, { value }) {
			try {
				const txClient=await initTxClient(rootGetters)
				const msg = await txClient.msgDeleteTimedoutInvoice(value)
				return msg
			} catch (e) {
				if (e == MissingWalletError) {
					throw new Error('TxClient:MsgDeleteTimedoutInvoice:Init Could not initialize signing client. Wallet is required.')
				} else{
					throw new Error('TxClient:MsgDeleteTimedoutInvoice:Create Could not create message: ' + e.message)
>>>>>>> 8f4631a8
				}
			}
		},
		
	}
}<|MERGE_RESOLUTION|>--- conflicted
+++ resolved
@@ -1,4 +1,6 @@
 import { txClient, queryClient, MissingWalletError , registry} from './module'
+// @ts-ignore
+import { SpVuexError } from '@starport/vuex'
 
 import { Invoice } from "./module/types/invoice/invoice"
 import { SentInvoice } from "./module/types/invoice/sent_invoice"
@@ -147,7 +149,7 @@
 					const sub=JSON.parse(subscription)
 					await dispatch(sub.action, sub.payload)
 				}catch(e) {
-					throw new Error('Subscriptions: ' + e.message)
+					throw new SpVuexError('Subscriptions: ' + e.message)
 				}
 			})
 		},
@@ -168,7 +170,7 @@
 				if (subscribe) commit('SUBSCRIBE', { action: 'QueryInvoice', payload: { options: { all }, params: {...key},query }})
 				return getters['getInvoice']( { params: {...key}, query}) ?? {}
 			} catch (e) {
-				throw new Error('QueryClient:QueryInvoice API Node Unavailable. Could not perform query: ' + e.message)
+				throw new SpVuexError('QueryClient:QueryInvoice', 'API Node Unavailable. Could not perform query: ' + e.message)
 				
 			}
 		},
@@ -194,7 +196,7 @@
 				if (subscribe) commit('SUBSCRIBE', { action: 'QueryInvoiceAll', payload: { options: { all }, params: {...key},query }})
 				return getters['getInvoiceAll']( { params: {...key}, query}) ?? {}
 			} catch (e) {
-				throw new Error('QueryClient:QueryInvoiceAll API Node Unavailable. Could not perform query: ' + e.message)
+				throw new SpVuexError('QueryClient:QueryInvoiceAll', 'API Node Unavailable. Could not perform query: ' + e.message)
 				
 			}
 		},
@@ -216,7 +218,7 @@
 				if (subscribe) commit('SUBSCRIBE', { action: 'QuerySentInvoice', payload: { options: { all }, params: {...key},query }})
 				return getters['getSentInvoice']( { params: {...key}, query}) ?? {}
 			} catch (e) {
-				throw new Error('QueryClient:QuerySentInvoice API Node Unavailable. Could not perform query: ' + e.message)
+				throw new SpVuexError('QueryClient:QuerySentInvoice', 'API Node Unavailable. Could not perform query: ' + e.message)
 				
 			}
 		},
@@ -242,7 +244,7 @@
 				if (subscribe) commit('SUBSCRIBE', { action: 'QuerySentInvoiceAll', payload: { options: { all }, params: {...key},query }})
 				return getters['getSentInvoiceAll']( { params: {...key}, query}) ?? {}
 			} catch (e) {
-				throw new Error('QueryClient:QuerySentInvoiceAll API Node Unavailable. Could not perform query: ' + e.message)
+				throw new SpVuexError('QueryClient:QuerySentInvoiceAll', 'API Node Unavailable. Could not perform query: ' + e.message)
 				
 			}
 		},
@@ -264,7 +266,7 @@
 				if (subscribe) commit('SUBSCRIBE', { action: 'QueryTimedoutInvoice', payload: { options: { all }, params: {...key},query }})
 				return getters['getTimedoutInvoice']( { params: {...key}, query}) ?? {}
 			} catch (e) {
-				throw new Error('QueryClient:QueryTimedoutInvoice API Node Unavailable. Could not perform query: ' + e.message)
+				throw new SpVuexError('QueryClient:QueryTimedoutInvoice', 'API Node Unavailable. Could not perform query: ' + e.message)
 				
 			}
 		},
@@ -290,12 +292,42 @@
 				if (subscribe) commit('SUBSCRIBE', { action: 'QueryTimedoutInvoiceAll', payload: { options: { all }, params: {...key},query }})
 				return getters['getTimedoutInvoiceAll']( { params: {...key}, query}) ?? {}
 			} catch (e) {
-				throw new Error('QueryClient:QueryTimedoutInvoiceAll API Node Unavailable. Could not perform query: ' + e.message)
-				
-			}
-		},
-		
-		
+				throw new SpVuexError('QueryClient:QueryTimedoutInvoiceAll', 'API Node Unavailable. Could not perform query: ' + e.message)
+				
+			}
+		},
+		
+		
+		async sendMsgDeleteTimedoutInvoice({ rootGetters }, { value, fee = [], memo = '' }) {
+			try {
+				const txClient=await initTxClient(rootGetters)
+				const msg = await txClient.msgDeleteTimedoutInvoice(value)
+				const result = await txClient.signAndBroadcast([msg], {fee: { amount: fee, 
+	gas: "200000" }, memo})
+				return result
+			} catch (e) {
+				if (e == MissingWalletError) {
+					throw new SpVuexError('TxClient:MsgDeleteTimedoutInvoice:Init', 'Could not initialize signing client. Wallet is required.')
+				}else{
+					throw new SpVuexError('TxClient:MsgDeleteTimedoutInvoice:Send', 'Could not broadcast Tx: '+ e.message)
+				}
+			}
+		},
+		async sendMsgUpdateSentInvoice({ rootGetters }, { value, fee = [], memo = '' }) {
+			try {
+				const txClient=await initTxClient(rootGetters)
+				const msg = await txClient.msgUpdateSentInvoice(value)
+				const result = await txClient.signAndBroadcast([msg], {fee: { amount: fee, 
+	gas: "200000" }, memo})
+				return result
+			} catch (e) {
+				if (e == MissingWalletError) {
+					throw new SpVuexError('TxClient:MsgUpdateSentInvoice:Init', 'Could not initialize signing client. Wallet is required.')
+				}else{
+					throw new SpVuexError('TxClient:MsgUpdateSentInvoice:Send', 'Could not broadcast Tx: '+ e.message)
+				}
+			}
+		},
 		async sendMsgCreateInvoice({ rootGetters }, { value, fee = [], memo = '' }) {
 			try {
 				const txClient=await initTxClient(rootGetters)
@@ -305,394 +337,197 @@
 				return result
 			} catch (e) {
 				if (e == MissingWalletError) {
-<<<<<<< HEAD
 					throw new SpVuexError('TxClient:MsgCreateInvoice:Init', 'Could not initialize signing client. Wallet is required.')
 				}else{
 					throw new SpVuexError('TxClient:MsgCreateInvoice:Send', 'Could not broadcast Tx: '+ e.message)
 				}
 			}
 		},
+		async sendMsgFactorInvoice({ rootGetters }, { value, fee = [], memo = '' }) {
+			try {
+				const txClient=await initTxClient(rootGetters)
+				const msg = await txClient.msgFactorInvoice(value)
+				const result = await txClient.signAndBroadcast([msg], {fee: { amount: fee, 
+	gas: "200000" }, memo})
+				return result
+			} catch (e) {
+				if (e == MissingWalletError) {
+					throw new SpVuexError('TxClient:MsgFactorInvoice:Init', 'Could not initialize signing client. Wallet is required.')
+				}else{
+					throw new SpVuexError('TxClient:MsgFactorInvoice:Send', 'Could not broadcast Tx: '+ e.message)
+				}
+			}
+		},
+		async sendMsgUpdateTimedoutInvoice({ rootGetters }, { value, fee = [], memo = '' }) {
+			try {
+				const txClient=await initTxClient(rootGetters)
+				const msg = await txClient.msgUpdateTimedoutInvoice(value)
+				const result = await txClient.signAndBroadcast([msg], {fee: { amount: fee, 
+	gas: "200000" }, memo})
+				return result
+			} catch (e) {
+				if (e == MissingWalletError) {
+					throw new SpVuexError('TxClient:MsgUpdateTimedoutInvoice:Init', 'Could not initialize signing client. Wallet is required.')
+				}else{
+					throw new SpVuexError('TxClient:MsgUpdateTimedoutInvoice:Send', 'Could not broadcast Tx: '+ e.message)
+				}
+			}
+		},
+		async sendMsgCreateTimedoutInvoice({ rootGetters }, { value, fee = [], memo = '' }) {
+			try {
+				const txClient=await initTxClient(rootGetters)
+				const msg = await txClient.msgCreateTimedoutInvoice(value)
+				const result = await txClient.signAndBroadcast([msg], {fee: { amount: fee, 
+	gas: "200000" }, memo})
+				return result
+			} catch (e) {
+				if (e == MissingWalletError) {
+					throw new SpVuexError('TxClient:MsgCreateTimedoutInvoice:Init', 'Could not initialize signing client. Wallet is required.')
+				}else{
+					throw new SpVuexError('TxClient:MsgCreateTimedoutInvoice:Send', 'Could not broadcast Tx: '+ e.message)
+				}
+			}
+		},
+		async sendMsgCreateSentInvoice({ rootGetters }, { value, fee = [], memo = '' }) {
+			try {
+				const txClient=await initTxClient(rootGetters)
+				const msg = await txClient.msgCreateSentInvoice(value)
+				const result = await txClient.signAndBroadcast([msg], {fee: { amount: fee, 
+	gas: "200000" }, memo})
+				return result
+			} catch (e) {
+				if (e == MissingWalletError) {
+					throw new SpVuexError('TxClient:MsgCreateSentInvoice:Init', 'Could not initialize signing client. Wallet is required.')
+				}else{
+					throw new SpVuexError('TxClient:MsgCreateSentInvoice:Send', 'Could not broadcast Tx: '+ e.message)
+				}
+			}
+		},
 		async sendMsgDeleteSentInvoice({ rootGetters }, { value, fee = [], memo = '' }) {
 			try {
 				const txClient=await initTxClient(rootGetters)
 				const msg = await txClient.msgDeleteSentInvoice(value)
-=======
-					throw new Error('TxClient:MsgCreateInvoice:Init Could not initialize signing client. Wallet is required.')
-				}else{
-					throw new Error('TxClient:MsgCreateInvoice:Send Could not broadcast Tx: '+ e.message)
-				}
-			}
-		},
-		async sendMsgCreateSentInvoice({ rootGetters }, { value, fee = [], memo = '' }) {
+				const result = await txClient.signAndBroadcast([msg], {fee: { amount: fee, 
+	gas: "200000" }, memo})
+				return result
+			} catch (e) {
+				if (e == MissingWalletError) {
+					throw new SpVuexError('TxClient:MsgDeleteSentInvoice:Init', 'Could not initialize signing client. Wallet is required.')
+				}else{
+					throw new SpVuexError('TxClient:MsgDeleteSentInvoice:Send', 'Could not broadcast Tx: '+ e.message)
+				}
+			}
+		},
+		
+		async MsgDeleteTimedoutInvoice({ rootGetters }, { value }) {
+			try {
+				const txClient=await initTxClient(rootGetters)
+				const msg = await txClient.msgDeleteTimedoutInvoice(value)
+				return msg
+			} catch (e) {
+				if (e == MissingWalletError) {
+					throw new SpVuexError('TxClient:MsgDeleteTimedoutInvoice:Init', 'Could not initialize signing client. Wallet is required.')
+				}else{
+					throw new SpVuexError('TxClient:MsgDeleteTimedoutInvoice:Create', 'Could not create message: ' + e.message)
+					
+				}
+			}
+		},
+		async MsgUpdateSentInvoice({ rootGetters }, { value }) {
+			try {
+				const txClient=await initTxClient(rootGetters)
+				const msg = await txClient.msgUpdateSentInvoice(value)
+				return msg
+			} catch (e) {
+				if (e == MissingWalletError) {
+					throw new SpVuexError('TxClient:MsgUpdateSentInvoice:Init', 'Could not initialize signing client. Wallet is required.')
+				}else{
+					throw new SpVuexError('TxClient:MsgUpdateSentInvoice:Create', 'Could not create message: ' + e.message)
+					
+				}
+			}
+		},
+		async MsgCreateInvoice({ rootGetters }, { value }) {
+			try {
+				const txClient=await initTxClient(rootGetters)
+				const msg = await txClient.msgCreateInvoice(value)
+				return msg
+			} catch (e) {
+				if (e == MissingWalletError) {
+					throw new SpVuexError('TxClient:MsgCreateInvoice:Init', 'Could not initialize signing client. Wallet is required.')
+				}else{
+					throw new SpVuexError('TxClient:MsgCreateInvoice:Create', 'Could not create message: ' + e.message)
+					
+				}
+			}
+		},
+		async MsgFactorInvoice({ rootGetters }, { value }) {
+			try {
+				const txClient=await initTxClient(rootGetters)
+				const msg = await txClient.msgFactorInvoice(value)
+				return msg
+			} catch (e) {
+				if (e == MissingWalletError) {
+					throw new SpVuexError('TxClient:MsgFactorInvoice:Init', 'Could not initialize signing client. Wallet is required.')
+				}else{
+					throw new SpVuexError('TxClient:MsgFactorInvoice:Create', 'Could not create message: ' + e.message)
+					
+				}
+			}
+		},
+		async MsgUpdateTimedoutInvoice({ rootGetters }, { value }) {
+			try {
+				const txClient=await initTxClient(rootGetters)
+				const msg = await txClient.msgUpdateTimedoutInvoice(value)
+				return msg
+			} catch (e) {
+				if (e == MissingWalletError) {
+					throw new SpVuexError('TxClient:MsgUpdateTimedoutInvoice:Init', 'Could not initialize signing client. Wallet is required.')
+				}else{
+					throw new SpVuexError('TxClient:MsgUpdateTimedoutInvoice:Create', 'Could not create message: ' + e.message)
+					
+				}
+			}
+		},
+		async MsgCreateTimedoutInvoice({ rootGetters }, { value }) {
+			try {
+				const txClient=await initTxClient(rootGetters)
+				const msg = await txClient.msgCreateTimedoutInvoice(value)
+				return msg
+			} catch (e) {
+				if (e == MissingWalletError) {
+					throw new SpVuexError('TxClient:MsgCreateTimedoutInvoice:Init', 'Could not initialize signing client. Wallet is required.')
+				}else{
+					throw new SpVuexError('TxClient:MsgCreateTimedoutInvoice:Create', 'Could not create message: ' + e.message)
+					
+				}
+			}
+		},
+		async MsgCreateSentInvoice({ rootGetters }, { value }) {
 			try {
 				const txClient=await initTxClient(rootGetters)
 				const msg = await txClient.msgCreateSentInvoice(value)
->>>>>>> 8f4631a8
-				const result = await txClient.signAndBroadcast([msg], {fee: { amount: fee, 
-	gas: "200000" }, memo})
-				return result
-			} catch (e) {
-				if (e == MissingWalletError) {
-<<<<<<< HEAD
+				return msg
+			} catch (e) {
+				if (e == MissingWalletError) {
+					throw new SpVuexError('TxClient:MsgCreateSentInvoice:Init', 'Could not initialize signing client. Wallet is required.')
+				}else{
+					throw new SpVuexError('TxClient:MsgCreateSentInvoice:Create', 'Could not create message: ' + e.message)
+					
+				}
+			}
+		},
+		async MsgDeleteSentInvoice({ rootGetters }, { value }) {
+			try {
+				const txClient=await initTxClient(rootGetters)
+				const msg = await txClient.msgDeleteSentInvoice(value)
+				return msg
+			} catch (e) {
+				if (e == MissingWalletError) {
 					throw new SpVuexError('TxClient:MsgDeleteSentInvoice:Init', 'Could not initialize signing client. Wallet is required.')
 				}else{
-					throw new SpVuexError('TxClient:MsgDeleteSentInvoice:Send', 'Could not broadcast Tx: '+ e.message)
-=======
-					throw new Error('TxClient:MsgCreateSentInvoice:Init Could not initialize signing client. Wallet is required.')
-				}else{
-					throw new Error('TxClient:MsgCreateSentInvoice:Send Could not broadcast Tx: '+ e.message)
->>>>>>> 8f4631a8
-				}
-			}
-		},
-		async sendMsgUpdateTimedoutInvoice({ rootGetters }, { value, fee = [], memo = '' }) {
-			try {
-				const txClient=await initTxClient(rootGetters)
-				const msg = await txClient.msgUpdateTimedoutInvoice(value)
-				const result = await txClient.signAndBroadcast([msg], {fee: { amount: fee, 
-	gas: "200000" }, memo})
-				return result
-			} catch (e) {
-				if (e == MissingWalletError) {
-					throw new Error('TxClient:MsgUpdateTimedoutInvoice:Init Could not initialize signing client. Wallet is required.')
-				}else{
-					throw new Error('TxClient:MsgUpdateTimedoutInvoice:Send Could not broadcast Tx: '+ e.message)
-				}
-			}
-		},
-<<<<<<< HEAD
-		async sendMsgCreateSentInvoice({ rootGetters }, { value, fee = [], memo = '' }) {
-			try {
-				const txClient=await initTxClient(rootGetters)
-				const msg = await txClient.msgCreateSentInvoice(value)
-=======
-		async sendMsgUpdateSentInvoice({ rootGetters }, { value, fee = [], memo = '' }) {
-			try {
-				const txClient=await initTxClient(rootGetters)
-				const msg = await txClient.msgUpdateSentInvoice(value)
->>>>>>> 8f4631a8
-				const result = await txClient.signAndBroadcast([msg], {fee: { amount: fee, 
-	gas: "200000" }, memo})
-				return result
-			} catch (e) {
-				if (e == MissingWalletError) {
-<<<<<<< HEAD
-					throw new SpVuexError('TxClient:MsgCreateSentInvoice:Init', 'Could not initialize signing client. Wallet is required.')
-				}else{
-					throw new SpVuexError('TxClient:MsgCreateSentInvoice:Send', 'Could not broadcast Tx: '+ e.message)
-				}
-			}
-		},
-		async sendMsgUpdateTimedoutInvoice({ rootGetters }, { value, fee = [], memo = '' }) {
-			try {
-				const txClient=await initTxClient(rootGetters)
-				const msg = await txClient.msgUpdateTimedoutInvoice(value)
-=======
-					throw new Error('TxClient:MsgUpdateSentInvoice:Init Could not initialize signing client. Wallet is required.')
-				}else{
-					throw new Error('TxClient:MsgUpdateSentInvoice:Send Could not broadcast Tx: '+ e.message)
-				}
-			}
-		},
-		async sendMsgDeleteSentInvoice({ rootGetters }, { value, fee = [], memo = '' }) {
-			try {
-				const txClient=await initTxClient(rootGetters)
-				const msg = await txClient.msgDeleteSentInvoice(value)
->>>>>>> 8f4631a8
-				const result = await txClient.signAndBroadcast([msg], {fee: { amount: fee, 
-	gas: "200000" }, memo})
-				return result
-			} catch (e) {
-				if (e == MissingWalletError) {
-<<<<<<< HEAD
-					throw new SpVuexError('TxClient:MsgUpdateTimedoutInvoice:Init', 'Could not initialize signing client. Wallet is required.')
-				}else{
-					throw new SpVuexError('TxClient:MsgUpdateTimedoutInvoice:Send', 'Could not broadcast Tx: '+ e.message)
-				}
-			}
-		},
-		async sendMsgUpdateSentInvoice({ rootGetters }, { value, fee = [], memo = '' }) {
-			try {
-				const txClient=await initTxClient(rootGetters)
-				const msg = await txClient.msgUpdateSentInvoice(value)
-=======
-					throw new Error('TxClient:MsgDeleteSentInvoice:Init Could not initialize signing client. Wallet is required.')
-				}else{
-					throw new Error('TxClient:MsgDeleteSentInvoice:Send Could not broadcast Tx: '+ e.message)
-				}
-			}
-		},
-		async sendMsgCreateTimedoutInvoice({ rootGetters }, { value, fee = [], memo = '' }) {
-			try {
-				const txClient=await initTxClient(rootGetters)
-				const msg = await txClient.msgCreateTimedoutInvoice(value)
->>>>>>> 8f4631a8
-				const result = await txClient.signAndBroadcast([msg], {fee: { amount: fee, 
-	gas: "200000" }, memo})
-				return result
-			} catch (e) {
-				if (e == MissingWalletError) {
-<<<<<<< HEAD
-					throw new SpVuexError('TxClient:MsgUpdateSentInvoice:Init', 'Could not initialize signing client. Wallet is required.')
-				}else{
-					throw new SpVuexError('TxClient:MsgUpdateSentInvoice:Send', 'Could not broadcast Tx: '+ e.message)
-				}
-			}
-		},
-		async sendMsgDeleteTimedoutInvoice({ rootGetters }, { value, fee = [], memo = '' }) {
-			try {
-				const txClient=await initTxClient(rootGetters)
-				const msg = await txClient.msgDeleteTimedoutInvoice(value)
-=======
-					throw new Error('TxClient:MsgCreateTimedoutInvoice:Init Could not initialize signing client. Wallet is required.')
-				}else{
-					throw new Error('TxClient:MsgCreateTimedoutInvoice:Send Could not broadcast Tx: '+ e.message)
-				}
-			}
-		},
-		async sendMsgFactorInvoice({ rootGetters }, { value, fee = [], memo = '' }) {
-			try {
-				const txClient=await initTxClient(rootGetters)
-				const msg = await txClient.msgFactorInvoice(value)
->>>>>>> 8f4631a8
-				const result = await txClient.signAndBroadcast([msg], {fee: { amount: fee, 
-	gas: "200000" }, memo})
-				return result
-			} catch (e) {
-				if (e == MissingWalletError) {
-<<<<<<< HEAD
-					throw new SpVuexError('TxClient:MsgDeleteTimedoutInvoice:Init', 'Could not initialize signing client. Wallet is required.')
-				}else{
-					throw new SpVuexError('TxClient:MsgDeleteTimedoutInvoice:Send', 'Could not broadcast Tx: '+ e.message)
-				}
-			}
-		},
-		async sendMsgFactorInvoice({ rootGetters }, { value, fee = [], memo = '' }) {
-			try {
-				const txClient=await initTxClient(rootGetters)
-				const msg = await txClient.msgFactorInvoice(value)
-=======
-					throw new Error('TxClient:MsgFactorInvoice:Init Could not initialize signing client. Wallet is required.')
-				}else{
-					throw new Error('TxClient:MsgFactorInvoice:Send Could not broadcast Tx: '+ e.message)
-				}
-			}
-		},
-		async sendMsgDeleteTimedoutInvoice({ rootGetters }, { value, fee = [], memo = '' }) {
-			try {
-				const txClient=await initTxClient(rootGetters)
-				const msg = await txClient.msgDeleteTimedoutInvoice(value)
->>>>>>> 8f4631a8
-				const result = await txClient.signAndBroadcast([msg], {fee: { amount: fee, 
-	gas: "200000" }, memo})
-				return result
-			} catch (e) {
-				if (e == MissingWalletError) {
-<<<<<<< HEAD
-					throw new SpVuexError('TxClient:MsgFactorInvoice:Init', 'Could not initialize signing client. Wallet is required.')
-				}else{
-					throw new SpVuexError('TxClient:MsgFactorInvoice:Send', 'Could not broadcast Tx: '+ e.message)
-=======
-					throw new Error('TxClient:MsgDeleteTimedoutInvoice:Init Could not initialize signing client. Wallet is required.')
-				}else{
-					throw new Error('TxClient:MsgDeleteTimedoutInvoice:Send Could not broadcast Tx: '+ e.message)
->>>>>>> 8f4631a8
-				}
-			}
-		},
-		
-		async MsgCreateInvoice({ rootGetters }, { value }) {
-			try {
-				const txClient=await initTxClient(rootGetters)
-				const msg = await txClient.msgCreateInvoice(value)
-				return msg
-			} catch (e) {
-				if (e == MissingWalletError) {
-<<<<<<< HEAD
-					throw new SpVuexError('TxClient:MsgCreateInvoice:Init', 'Could not initialize signing client. Wallet is required.')
-				}else{
-					throw new SpVuexError('TxClient:MsgCreateInvoice:Create', 'Could not create message: ' + e.message)
-					
-				}
-			}
-		},
-		async MsgDeleteSentInvoice({ rootGetters }, { value }) {
-			try {
-				const txClient=await initTxClient(rootGetters)
-				const msg = await txClient.msgDeleteSentInvoice(value)
-				return msg
-			} catch (e) {
-				if (e == MissingWalletError) {
-					throw new SpVuexError('TxClient:MsgDeleteSentInvoice:Init', 'Could not initialize signing client. Wallet is required.')
-				}else{
 					throw new SpVuexError('TxClient:MsgDeleteSentInvoice:Create', 'Could not create message: ' + e.message)
 					
-=======
-					throw new Error('TxClient:MsgCreateInvoice:Init Could not initialize signing client. Wallet is required.')
-				} else{
-					throw new Error('TxClient:MsgCreateInvoice:Create Could not create message: ' + e.message)
-				}
-			}
-		},
-		async MsgCreateSentInvoice({ rootGetters }, { value }) {
-			try {
-				const txClient=await initTxClient(rootGetters)
-				const msg = await txClient.msgCreateSentInvoice(value)
-				return msg
-			} catch (e) {
-				if (e == MissingWalletError) {
-					throw new Error('TxClient:MsgCreateSentInvoice:Init Could not initialize signing client. Wallet is required.')
-				} else{
-					throw new Error('TxClient:MsgCreateSentInvoice:Create Could not create message: ' + e.message)
->>>>>>> 8f4631a8
-				}
-			}
-		},
-		async MsgUpdateTimedoutInvoice({ rootGetters }, { value }) {
-			try {
-				const txClient=await initTxClient(rootGetters)
-				const msg = await txClient.msgUpdateTimedoutInvoice(value)
-				return msg
-			} catch (e) {
-				if (e == MissingWalletError) {
-					throw new Error('TxClient:MsgUpdateTimedoutInvoice:Init Could not initialize signing client. Wallet is required.')
-				} else{
-					throw new Error('TxClient:MsgUpdateTimedoutInvoice:Create Could not create message: ' + e.message)
-				}
-			}
-		},
-<<<<<<< HEAD
-		async MsgCreateSentInvoice({ rootGetters }, { value }) {
-			try {
-				const txClient=await initTxClient(rootGetters)
-				const msg = await txClient.msgCreateSentInvoice(value)
-				return msg
-			} catch (e) {
-				if (e == MissingWalletError) {
-					throw new SpVuexError('TxClient:MsgCreateSentInvoice:Init', 'Could not initialize signing client. Wallet is required.')
-				}else{
-					throw new SpVuexError('TxClient:MsgCreateSentInvoice:Create', 'Could not create message: ' + e.message)
-					
-				}
-			}
-		},
-		async MsgUpdateTimedoutInvoice({ rootGetters }, { value }) {
-			try {
-				const txClient=await initTxClient(rootGetters)
-				const msg = await txClient.msgUpdateTimedoutInvoice(value)
-				return msg
-			} catch (e) {
-				if (e == MissingWalletError) {
-					throw new SpVuexError('TxClient:MsgUpdateTimedoutInvoice:Init', 'Could not initialize signing client. Wallet is required.')
-				}else{
-					throw new SpVuexError('TxClient:MsgUpdateTimedoutInvoice:Create', 'Could not create message: ' + e.message)
-					
-				}
-			}
-		},
-		async MsgUpdateSentInvoice({ rootGetters }, { value }) {
-			try {
-				const txClient=await initTxClient(rootGetters)
-				const msg = await txClient.msgUpdateSentInvoice(value)
-				return msg
-			} catch (e) {
-				if (e == MissingWalletError) {
-					throw new SpVuexError('TxClient:MsgUpdateSentInvoice:Init', 'Could not initialize signing client. Wallet is required.')
-				}else{
-					throw new SpVuexError('TxClient:MsgUpdateSentInvoice:Create', 'Could not create message: ' + e.message)
-					
-				}
-			}
-		},
-		async MsgDeleteTimedoutInvoice({ rootGetters }, { value }) {
-			try {
-				const txClient=await initTxClient(rootGetters)
-				const msg = await txClient.msgDeleteTimedoutInvoice(value)
-				return msg
-			} catch (e) {
-				if (e == MissingWalletError) {
-					throw new SpVuexError('TxClient:MsgDeleteTimedoutInvoice:Init', 'Could not initialize signing client. Wallet is required.')
-				}else{
-					throw new SpVuexError('TxClient:MsgDeleteTimedoutInvoice:Create', 'Could not create message: ' + e.message)
-					
-				}
-			}
-		},
-		async MsgFactorInvoice({ rootGetters }, { value }) {
-			try {
-				const txClient=await initTxClient(rootGetters)
-				const msg = await txClient.msgFactorInvoice(value)
-				return msg
-			} catch (e) {
-				if (e == MissingWalletError) {
-					throw new SpVuexError('TxClient:MsgFactorInvoice:Init', 'Could not initialize signing client. Wallet is required.')
-				}else{
-					throw new SpVuexError('TxClient:MsgFactorInvoice:Create', 'Could not create message: ' + e.message)
-					
-=======
-		async MsgUpdateSentInvoice({ rootGetters }, { value }) {
-			try {
-				const txClient=await initTxClient(rootGetters)
-				const msg = await txClient.msgUpdateSentInvoice(value)
-				return msg
-			} catch (e) {
-				if (e == MissingWalletError) {
-					throw new Error('TxClient:MsgUpdateSentInvoice:Init Could not initialize signing client. Wallet is required.')
-				} else{
-					throw new Error('TxClient:MsgUpdateSentInvoice:Create Could not create message: ' + e.message)
-				}
-			}
-		},
-		async MsgDeleteSentInvoice({ rootGetters }, { value }) {
-			try {
-				const txClient=await initTxClient(rootGetters)
-				const msg = await txClient.msgDeleteSentInvoice(value)
-				return msg
-			} catch (e) {
-				if (e == MissingWalletError) {
-					throw new Error('TxClient:MsgDeleteSentInvoice:Init Could not initialize signing client. Wallet is required.')
-				} else{
-					throw new Error('TxClient:MsgDeleteSentInvoice:Create Could not create message: ' + e.message)
-				}
-			}
-		},
-		async MsgCreateTimedoutInvoice({ rootGetters }, { value }) {
-			try {
-				const txClient=await initTxClient(rootGetters)
-				const msg = await txClient.msgCreateTimedoutInvoice(value)
-				return msg
-			} catch (e) {
-				if (e == MissingWalletError) {
-					throw new Error('TxClient:MsgCreateTimedoutInvoice:Init Could not initialize signing client. Wallet is required.')
-				} else{
-					throw new Error('TxClient:MsgCreateTimedoutInvoice:Create Could not create message: ' + e.message)
-				}
-			}
-		},
-		async MsgFactorInvoice({ rootGetters }, { value }) {
-			try {
-				const txClient=await initTxClient(rootGetters)
-				const msg = await txClient.msgFactorInvoice(value)
-				return msg
-			} catch (e) {
-				if (e == MissingWalletError) {
-					throw new Error('TxClient:MsgFactorInvoice:Init Could not initialize signing client. Wallet is required.')
-				} else{
-					throw new Error('TxClient:MsgFactorInvoice:Create Could not create message: ' + e.message)
-				}
-			}
-		},
-		async MsgDeleteTimedoutInvoice({ rootGetters }, { value }) {
-			try {
-				const txClient=await initTxClient(rootGetters)
-				const msg = await txClient.msgDeleteTimedoutInvoice(value)
-				return msg
-			} catch (e) {
-				if (e == MissingWalletError) {
-					throw new Error('TxClient:MsgDeleteTimedoutInvoice:Init Could not initialize signing client. Wallet is required.')
-				} else{
-					throw new Error('TxClient:MsgDeleteTimedoutInvoice:Create Could not create message: ' + e.message)
->>>>>>> 8f4631a8
 				}
 			}
 		},
